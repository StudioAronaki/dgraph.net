--- conflicted
+++ resolved
@@ -22,19 +22,11 @@
   </PropertyGroup>
 
   <ItemGroup>
-<<<<<<< HEAD
-    <PackageReference Include="Google.Protobuf" Version="3.7.0" />
-    <PackageReference Include="Grpc" Version="1.19.0" />
-    <PackageReference Include="Grpc.Tools" Version="1.19.0" PrivateAssets="All" />
-    <PackageReference Include="System.ValueTuple" Version="4.4.0" />
-    <PackageReference Include="FluentResults" Version="1.4.0" />
-=======
     <PackageReference Include="Google.Protobuf" Version="3.11.4" />
     <PackageReference Include="Grpc.Net.Client" Version="2.27.0" />
     <PackageReference Include="Grpc.Tools" Version="2.27.0" PrivateAssets="All" />
     <PackageReference Include="System.ValueTuple" Version="4.4.0"/>
     <PackageReference Include="FluentResults" Version="1.4.0"/>
->>>>>>> 7cdee8e0
   </ItemGroup>
 
   <ItemGroup>
