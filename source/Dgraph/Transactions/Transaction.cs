/*
 * Copyright 2023 Dgraph Labs, Inc. and Contributors
 *
 * Licensed under the Apache License, Version 2.0 (the "License");
 * you may not use this file except in compliance with the License.
 * You may obtain a copy of the License at
 *
 *     http://www.apache.org/licenses/LICENSE-2.0
 *
 * Unless required by applicable law or agreed to in writing, software
 * distributed under the License is distributed on an "AS IS" BASIS,
 * WITHOUT WARRANTIES OR CONDITIONS OF ANY KIND, either express or implied.
 * See the License for the specific language governing permissions and
 * limitations under the License.
 */

using System;
using System.Threading;
using System.Threading.Tasks;
using FluentResults;
using Grpc.Core;

namespace Dgraph.Transactions
{

<<<<<<< HEAD
    public class Transaction : ReadOnlyTransaction, ITransaction {
=======
    internal class Transaction : ReadOnlyTransaction, ITransaction
    {
>>>>>>> f48611c2

        private bool HasMutated;

        public Transaction(IDgraphClientInternal client) : base(client, false, false) { }

        public async Task<Result<Response>> Mutate(
            RequestBuilder request,
            CallOptions? options = null
        )
        {
            AssertNotDisposed();

            CallOptions opts = options ?? new CallOptions();

            if (TransactionState != TransactionState.OK)
            {
                return Results.Fail<Response>(new TransactionNotOK(TransactionState.ToString()));
            }

            var req = request.Request;
            if (req.Mutations.Count == 0)
            {
                return Results.Ok<Response>(new Response(new Api.Response()));
            }

            HasMutated = true;

            req.StartTs = Context.StartTs;
            req.Hash = Context.Hash;

            var response = await Client.DgraphExecute(
                async (dg) => Results.Ok<Response>(new Response(await dg.QueryAsync(req, opts))),
                (rpcEx) => Results.Fail<Response>(new ExceptionalError(rpcEx))
            );

            if (response.IsFailed)
            {
                await Discard(); // Ignore error - user should see the original error.

                TransactionState = TransactionState.Error; // overwrite the aborted value
                return response;
            }

            if (req.CommitNow)
            {
                TransactionState = TransactionState.Committed;
            }

            var err = MergeContext(response.Value.DgraphResponse.Txn);
            if (err.IsFailed)
            {
                // The WithReasons() here will turn this Ok, into a Fail.  So the result 
                // and an error are in there like the Go lib.  But this can really only
                // occur on an internal Dgraph error, so it's really an error
                // and there's no need to code for cases to dig out the value and the 
                // error - just 
                //   if (...IsFailed) { ...assume mutation failed...}
                // is enough.
                return Results.Ok<Response>(response.Value).WithReasons(err.Reasons);
            }

            return Results.Ok<Response>(response.Value);
        }

        public async Task<FluentResults.Result<Response>> Mutate(
            string? setJson = null,
            string? deleteJson = null,
            bool commitNow = false,
            CallOptions? options = null
        ) => await Mutate(
                new RequestBuilder { CommitNow = commitNow }.WithMutations(
                    new MutationBuilder
                    {
                        SetJson = setJson,
                        DeleteJson = deleteJson
                    }
                ),
                options);

        // Dispose method - Must be ok to call multiple times!
        public async Task<Result> Discard(CallOptions? options = null)
        {
            if (TransactionState != TransactionState.OK)
            {
                // TransactionState.Committed can't be discarded
                // TransactionState.Error only entered after Discard() is already called.
                // TransactionState.Aborted multiple Discards have no effect
                return Results.Ok();
            }

            TransactionState = TransactionState.Aborted;

            if (!HasMutated)
            {
                return Results.Ok();
            }

            Context.Aborted = true;

            return await Client.DgraphExecute(
                async (dg) =>
                {
                    await dg.CommitOrAbortAsync(
                        Context,
                        options ?? new CallOptions(null, null, default(CancellationToken)));
                    return Results.Ok();
                },
                (rpcEx) => Results.Fail(new ExceptionalError(rpcEx))
            );
        }

        public async Task<Result> Commit(CallOptions? options = null)
        {
            AssertNotDisposed();

            if (TransactionState != TransactionState.OK)
            {
                return Results.Fail(new TransactionNotOK(TransactionState.ToString()));
            }

            TransactionState = TransactionState.Committed;

            if (!HasMutated)
            {
                return Results.Ok();
            }

            return await Client.DgraphExecute(
                async (dg) =>
                {
                    await dg.CommitOrAbortAsync(
                        Context,
                        options ?? new CallOptions(null, null, default(CancellationToken)));
                    return Results.Ok();
                },
                (rpcEx) => Results.Fail(new ExceptionalError(rpcEx))
            );
        }

        // 
        // ------------------------------------------------------
        //              disposable pattern.
        // ------------------------------------------------------
        //
        #region disposable pattern

        private bool Disposed;

        protected override void AssertNotDisposed()
        {
            if (Disposed)
            {
                throw new ObjectDisposedException(GetType().Name);
            }
        }

        public void Dispose()
        {

            if (!Disposed && TransactionState == TransactionState.OK)
            {
                Disposed = true;

                // This makes Discard run async (maybe another thread)  So the current thread 
                // might exit and get back to work (we don't really care how the Discard() went).
                // But, this could race with disposal of everything, if this disposal is running
                // with whole program shutdown.  I don't think this matters because Dgraph will
                // clean up the transaction at some point anyway and if we've exited the program, 
                // we don't care.
                Task.Run(() => Discard());
            }
        }

        #endregion

    }
}<|MERGE_RESOLUTION|>--- conflicted
+++ resolved
@@ -23,12 +23,7 @@
 namespace Dgraph.Transactions
 {
 
-<<<<<<< HEAD
     public class Transaction : ReadOnlyTransaction, ITransaction {
-=======
-    internal class Transaction : ReadOnlyTransaction, ITransaction
-    {
->>>>>>> f48611c2
 
         private bool HasMutated;
 
