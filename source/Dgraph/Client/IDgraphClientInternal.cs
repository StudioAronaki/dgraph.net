--- conflicted
+++ resolved
@@ -25,12 +25,7 @@
     /// Internal dealings of clients with Dgraph --- Not part of the
     /// external interface
     /// </summary>
-<<<<<<< HEAD
     public interface IDgraphClientInternal {
-=======
-    internal interface IDgraphClientInternal
-    {
->>>>>>> f48611c2
 
         Task<T> DgraphExecute<T>(
             Func<Api.Dgraph.DgraphClient, Task<T>> execute,
