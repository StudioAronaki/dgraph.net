/*
 * Copyright 2023 Dgraph Labs, Inc. and Contributors
 *
 * Licensed under the Apache License, Version 2.0 (the "License");
 * you may not use this file except in compliance with the License.
 * You may obtain a copy of the License at
 *
 *     http://www.apache.org/licenses/LICENSE-2.0
 *
 * Unless required by applicable law or agreed to in writing, software
 * distributed under the License is distributed on an "AS IS" BASIS,
 * WITHOUT WARRANTIES OR CONDITIONS OF ANY KIND, either express or implied.
 * See the License for the specific language governing permissions and
 * limitations under the License.
 */
 
using System;
using System.Collections.Generic;
using System.Linq;
using Dgraph.tests.e2e.Tests;
using Microsoft.Extensions.DependencyInjection;

namespace Dgraph.tests.e2e.Orchestration
{
    public class TestFinder
    {
        private readonly IServiceProvider ServiceProvider;

        public TestFinder(IServiceProvider serviceProvider)
        {
            ServiceProvider = serviceProvider;
        }

<<<<<<< HEAD
        public IReadOnlyList<string> FindTestNames(IEnumerable<string>? prefixes = null) {
=======
        public IReadOnlyList<string> FindTestNames(IEnumerable<string> prefixes = null)
        {
>>>>>>> f48611c2

            Type baseTestType = typeof(DgraphDotNetE2ETest);
            var allTestNames = typeof(DgraphDotNetE2ETest).Assembly.GetTypes().Where(t => t.IsSubclassOf(baseTestType)).Select(t => t.Name);

            var tests = prefixes == null || !prefixes.Any()
                ? allTestNames
                : allTestNames.Where(tn => prefixes.Any(t => tn.StartsWith(t)));

            return tests.ToList();
        }

        public IReadOnlyList<DgraphDotNetE2ETest> FindTests(IEnumerable<string> testNames) =>
            testNames.Select(tn => FindTestByName(tn)).ToList();

        // This isn't perfect.  I can't see another way though without using
        // something like Autofac.  As is, any new test needs to be registered
        // in here.  There's no way to just mint up the instances from the
        // names, so without this there's no way to just run a particular test.
        public DgraphDotNetE2ETest FindTestByName(string name)
        {
            switch (name)
            {
                case "SchemaTest":
                    return ServiceProvider.GetService<SchemaTest>();
                case "MutateQueryTest":
                    return ServiceProvider.GetService<MutateQueryTest>();
                case "TransactionTest":
                    return ServiceProvider.GetService<TransactionTest>();
                // case "UpsertTest":
                //     return ServiceProvider.GetService<UpsertTest>();
                default:
                    throw new KeyNotFoundException($"Couldn't find test : {name}.  Ensure all tests are registered in {nameof(TestFinder)}");
            }
        }
    }
}<|MERGE_RESOLUTION|>--- conflicted
+++ resolved
@@ -31,12 +31,7 @@
             ServiceProvider = serviceProvider;
         }
 
-<<<<<<< HEAD
         public IReadOnlyList<string> FindTestNames(IEnumerable<string>? prefixes = null) {
-=======
-        public IReadOnlyList<string> FindTestNames(IEnumerable<string> prefixes = null)
-        {
->>>>>>> f48611c2
 
             Type baseTestType = typeof(DgraphDotNetE2ETest);
             var allTestNames = typeof(DgraphDotNetE2ETest).Assembly.GetTypes().Where(t => t.IsSubclassOf(baseTestType)).Select(t => t.Name);
